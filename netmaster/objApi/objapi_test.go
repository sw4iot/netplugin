--- conflicted
+++ resolved
@@ -845,7 +845,6 @@
 
 	// delete the network
 	checkDeleteNetwork(t, false, "default", "contiv")
-<<<<<<< HEAD
 	checkDeleteNetwork(t, false, "default", "newnet")
 }
 
@@ -873,8 +872,6 @@
 	checkDeleteAppProfile(t, false, "default", "profile2")
 	checkDeleteAppProfile(t, false, "default", "profile3")
 }
-=======
-}
 
 func TestServiceProviderUpdate(t *testing.T) {
 
@@ -1201,5 +1198,4 @@
 	}
 }
 
-type httpAPIFunc func(w http.ResponseWriter, r *http.Request, vars map[string]string) (interface{}, error)
->>>>>>> 50db1d73
+type httpAPIFunc func(w http.ResponseWriter, r *http.Request, vars map[string]string) (interface{}, error)