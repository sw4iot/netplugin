/***
Copyright 2016 Cisco Systems Inc. All rights reserved.

Licensed under the Apache License, Version 2.0 (the "License");
you may not use this file except in compliance with the License.
You may obtain a copy of the License at
http://www.apache.org/licenses/LICENSE-2.0

Unless required by applicable law or agreed to in writing, software
distributed under the License is distributed on an "AS IS" BASIS,
WITHOUT WARRANTIES OR CONDITIONS OF ANY KIND, either express or implied.
See the License for the specific language governing permissions and
limitations under the License.
*/

package main

import (
	"encoding/json"
	"fmt"
	"io/ioutil"
	"net"
	"net/http"
	"os"
	osexec "os/exec"
	"strconv"
	"strings"
	"testing"
<<<<<<< HEAD

	logger "github.com/Sirupsen/logrus"
	"github.com/contiv/netplugin/mgmtfn/k8splugin/cniapi"
	"github.com/gorilla/mux"
=======
	"time"
>>>>>>> 9c958fe8
)

const (
	utPodIP    = "44.55.66.77/22"
	utCNIARG1  = "K8S_POD_NAMESPACE=utK8sNS"
	utCNIARG2  = "K8S_POD_NAME=utPod"
	utCNIARG3  = "K8S_POD_INFRA_CONTAINER_ID=8ec72deca647bfa60a4b815aa735c87de859b47e872828586749b9d852af1f49"
	utCNINETNS = "/proc/98765/ns/net"
)

type restAPIFunc func(r *http.Request) (interface{}, error)

// nsToPID is a utility that extracts the PID from the netns
func nsToPID(ns string) (int, error) {
	// Make sure ns is well formed
	ok := strings.HasPrefix(ns, "/proc/")
	if !ok {
		return -1, fmt.Errorf("Invalid nw name space: %v", ns)
	}

	elements := strings.Split(ns, "/")
	return strconv.Atoi(elements[2])
}

// stubAddPod is the handler for testing pod additions
func stubAddPod(r *http.Request) (interface{}, error) {

	resp := cniapi.RspAddPod{}

	content, err := ioutil.ReadAll(r.Body)
	if err != nil {
		logger.Errorf("Failed to read request: %v", err)
		return resp, err
	}

	pInfo := cniapi.CNIPodAttr{}
	if err := json.Unmarshal(content, &pInfo); err != nil {
		return resp, err
	}

	// verify pod attributes are as expected.
	if pInfo.Name == "utPod" && pInfo.K8sNameSpace == "utK8sNS" &&
		pInfo.InfraContainerID != "" && pInfo.IntfName != "" {
		_, err := nsToPID(pInfo.NwNameSpace)
		if err != nil {
			logger.Errorf("Failed to fetch pid from netns %s: %v", pInfo.NwNameSpace,
				err)
		} else {
			// respond with success
			resp.IPAddress = utPodIP
			resp.EndpointID = pInfo.InfraContainerID
			return resp, nil
		}
	}
	logger.Errorf("Failed pod %v", pInfo)
	return resp, fmt.Errorf("Failed to add pod")
}

// stubDeletePod is the handler for testing pod additions
func stubDeletePod(r *http.Request) (interface{}, error) {

	resp := cniapi.RspAddPod{}

	content, err := ioutil.ReadAll(r.Body)
	if err != nil {
		logger.Errorf("Failed to read request: %v", err)
		return resp, err
	}

	pInfo := cniapi.CNIPodAttr{}
	if err := json.Unmarshal(content, &pInfo); err != nil {
		return resp, err
	}

	// verify pod attributes are as expected.
	if pInfo.Name == "utPod" && pInfo.K8sNameSpace == "utK8sNS" &&
		pInfo.InfraContainerID != "" && pInfo.IntfName != "" {
		resp.EndpointID = pInfo.InfraContainerID
		return resp, nil
	}
	logger.Errorf("Failed pod %v", pInfo)
	return resp, fmt.Errorf("Failed to delete pod")
}

// Simple Wrapper for http handlers
func httpWrapper(handlerFunc restAPIFunc) http.HandlerFunc {
	// Create a closure and return an anonymous function
	return func(w http.ResponseWriter, r *http.Request) {
		// Call the handler
		resp, err := handlerFunc(r)
		if err != nil {
			// Log error
			logger.Errorf("Handler for %s %s returned error: %s", r.Method, r.URL, err)

			// Send HTTP response
			http.Error(w, err.Error(), http.StatusInternalServerError)
		} else {
			// Send HTTP response as Json
			content, err := json.Marshal(resp)
			if err != nil {
				http.Error(w, err.Error(), http.StatusInternalServerError)
				return
			}
			w.Write(content)
		}
	}
}

// setupTestServer creates a listener for the rest requests.
func setupTestServer() {

	router := mux.NewRouter()

	// register handlers for cni
	t := router.Headers("Content-Type", "application/json").Methods("POST").Subrouter()
	t.HandleFunc(cniapi.EPAddURL, httpWrapper(stubAddPod))
	t.HandleFunc(cniapi.EPDelURL, httpWrapper(stubDeletePod))

	driverPath := cniapi.ContivCniSocket
	os.Remove(driverPath)
	os.MkdirAll(cniapi.PluginPath, 0700)

	go func() {
		l, err := net.ListenUnix("unix", &net.UnixAddr{Name: driverPath, Net: "unix"})
		if err != nil {
			panic(err)
		}

		logger.Infof("k8s test plugin listening on %s", driverPath)
		http.Serve(l, router)
		l.Close()
		logger.Infof("k8s test plugin closing %s", driverPath)
	}()

	// make sure the listener is ready before returning
	for count := 0; count < 5; count++ {
		_, err := osexec.Command("ls", driverPath).CombinedOutput()
		if err == nil {
			return
		}
		time.Sleep(time.Second)
	}

	logger.Fatalf("Listener not ready after 5 sec")

}

// TestMain sets up an http server for testing k8s plugin REST interface
func TestMain(m *testing.M) {
	setupTestServer()
	os.Exit(m.Run())
}

func setupTestEnv() {
	testCNIARGS := utCNIARG1 + ";" + utCNIARG2 + ";" + utCNIARG3
	os.Setenv("CNI_ARGS", testCNIARGS)
	os.Setenv("CNI_NETNS", utCNINETNS)
	os.Setenv("CNI_IFNAME", "eth0")
}

// TestAddpod tests the AddPod interface
func TestAddpod(m *testing.T) {
	setupTestEnv()
	os.Setenv("CNI_COMMAND", "ADD")
	mainfunc()
}

// TestAddpod tests the DeletePod interface
func TestDelpod(m *testing.T) {
	setupTestEnv()
	os.Setenv("CNI_COMMAND", "DEL")
	mainfunc()
}<|MERGE_RESOLUTION|>--- conflicted
+++ resolved
@@ -26,14 +26,11 @@
 	"strconv"
 	"strings"
 	"testing"
-<<<<<<< HEAD
+	"time"
 
 	logger "github.com/Sirupsen/logrus"
 	"github.com/contiv/netplugin/mgmtfn/k8splugin/cniapi"
 	"github.com/gorilla/mux"
-=======
-	"time"
->>>>>>> 9c958fe8
 )
 
 const (
